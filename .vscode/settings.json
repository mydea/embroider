{
  "files.watcherExclude": {
    "**/packages/*/dist/**": true,
    "**/packages/*/tmp/**": true,
    "**/test-packages/*/dist/**": true,
    "**/test-packages/*/tmp/**": true,
    "**/tmp/**": true
  },
<<<<<<< HEAD
  "eslint.validate": [
    "javascript",
    "typescript"
  ],
  "editor.formatOnSave": true
=======
  "eslint.validate": ["javascript", "typescript"]
>>>>>>> 1150b03a
}<|MERGE_RESOLUTION|>--- conflicted
+++ resolved
@@ -6,13 +6,5 @@
     "**/test-packages/*/tmp/**": true,
     "**/tmp/**": true
   },
-<<<<<<< HEAD
-  "eslint.validate": [
-    "javascript",
-    "typescript"
-  ],
-  "editor.formatOnSave": true
-=======
   "eslint.validate": ["javascript", "typescript"]
->>>>>>> 1150b03a
 }