--- conflicted
+++ resolved
@@ -16,10 +16,7 @@
 import AddToTree from './add-to-tree';
 import DummyPackage from './dummy-package';
 import { TransformOptions } from '@babel/core';
-<<<<<<< HEAD
 import { isEmbroiderMacrosPlugin } from '@embroider/macros';
-=======
->>>>>>> 8614a421
 
 // This controls and types the interface between our new world and the classic
 // v1 app instance.
@@ -156,48 +153,12 @@
     let plugins = get(this.app.options, 'babel.plugins') as any[];
     if (!plugins) {
       plugins = [];
-    }
-
-<<<<<<< HEAD
-    plugins = plugins.map(plugin => {
-      // We want to resolve (not require) the app's configured plugins relative
-      // to the app. We want to keep everything serializable.
-
-      if (isEmbroiderMacrosPlugin(plugin)) {
-        // we deliberately drop @embroider/macros in favor of the global one in
-        // stage3. It's configured differently.
-        return;
-      }
-
-      // bare string plugin name
-      if (typeof plugin === 'string') {
-        return this.resolveBabelPlugin(plugin, finalRoot);
-      }
-
-      // pair of [pluginName, pluginOptions]
-      if (typeof plugin[0] === 'string') {
-        return [this.resolveBabelPlugin(plugin[0], finalRoot), plugin[1]];
-      }
-
-      // broccoli-babel-transpiler's custom parallel API. Here we synthesize
-      // normal babel plugins that wrap their configuration.
-      if (plugin._parallelBabel) {
-        let name = `_synthetic_babel_plugin_${syntheticPlugins.size}_.js`;
-        syntheticPlugins.set(name, synthesize(plugin._parallelBabel));
-        return name;
-      }
-
-      // if we get this far, we have an opaque, non-serializable plugin. We can
-      // still work with that, but it will force us to be non-parallel in the
-      // stage3 packager.
-      let name = `_synthetic_babel_plugin_${syntheticPlugins.size}_.js`;
-      syntheticPlugins.set(name, synthesizeGlobal(plugin));
-      parallelSafe = false;
-      return name;
-    }).filter(Boolean);
-
-=======
->>>>>>> 8614a421
+    } else {
+      // even if the app was using @embroider/macros, we drop it from the config
+      // here in favor of our globally-configured one.
+      plugins = plugins.filter(p => !isEmbroiderMacrosPlugin(p));
+    }
+
     // this is reproducing what ember-cli-babel does. It would be nicer to just
     // call it, but it require()s all the plugins up front, so not serializable.
     // In its case, it's mostly doing it to set basedir so that broccoli caching
