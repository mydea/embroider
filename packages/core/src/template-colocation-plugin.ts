--- conflicted
+++ resolved
@@ -7,7 +7,6 @@
   identifier,
   isClassDeclaration,
   classExpression,
-  Identifier,
   importDeclaration,
   stringLiteral,
   importDefaultSpecifier,
@@ -147,13 +146,9 @@
         for (let specifier of path.node.specifiers) {
           if (isExportDefaultSpecifier(specifier)) {
           } else if (isExportSpecifier(specifier)) {
-<<<<<<< HEAD
-            if ((specifier.exported as Identifier).name === 'default') {
-=======
             const name = specifier.exported.type === 'Identifier' ? specifier.exported.name : specifier.exported.value;
 
             if (name === 'default') {
->>>>>>> ade11331
               state.importTemplateAs = unusedNameLike('TEMPLATE', path);
               if (node.source) {
                 // our default export is a reexport from elsewhere. We will
